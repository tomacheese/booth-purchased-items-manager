{
  "name": "booth-purchased-items-manager",
  "description": "",
  "version": "0.0.0",
  "author": "Tomachi <tomachi@tomacheese.com>",
  "bugs": {
    "url": "https://github.com/tomacheese/booth-purchased-items-manager/issues"
  },
  "devDependencies": {
    "@book000/eslint-config": "1.9.24",
<<<<<<< HEAD
    "@book000/node-utils": "1.18.60",
    "@jest/globals": "30.0.4",
    "@types/jest": "30.0.0",
=======
    "@book000/node-utils": "1.18.61",
    "@jest/globals": "29.7.0",
    "@types/jest": "29.5.14",
>>>>>>> 16bb28e4
    "@types/node": "22.15.15",
    "@types/yauzl": "2.10.3",
    "axios": "1.10.0",
    "eslint": "9.30.1",
    "eslint-config-standard": "17.1.0",
    "eslint-plugin-import": "2.32.0",
    "eslint-plugin-n": "17.21.0",
    "eslint-plugin-promise": "7.2.1",
    "jest": "30.0.4",
    "jest-expect-message": "1.1.3",
    "node-html-parser": "7.0.1",
    "prettier": "3.6.2",
    "puppeteer-core": "24.12.0",
    "run-z": "2.1.0",
    "ts-jest": "29.4.0",
    "tsx": "4.20.3",
    "typescript": "5.8.3",
    "typescript-json-schema": "0.65.1"
  },
  "homepage": "https://github.com/tomacheese/booth-purchased-items-manager",
  "license": "MIT",
  "main": "dist/main.js",
  "packageManager": "pnpm@10.12.4",
  "private": true,
  "repository": {
    "url": "git@github.com:tomacheese/booth-purchased-items-manager.git",
    "type": "git"
  },
  "scripts": {
    "dev": "tsx watch ./src/main.ts",
    "fix": "run-z fix:prettier fix:eslint",
    "fix:eslint": "eslint . -c eslint.config.mjs --fix",
    "fix:prettier": "prettier --write src",
    "lint": "run-z lint:prettier,lint:eslint,lint:tsc",
    "lint:eslint": "eslint . -c eslint.config.mjs",
    "lint:prettier": "prettier --check src",
    "lint:tsc": "tsc",
    "preinstall": "npx only-allow pnpm",
    "start": "tsx ./src/main.ts",
    "generate-schema": "typescript-json-schema --required src/config.ts ConfigInterface -o schema/Configuration.json",
    "test": "jest --runInBand --passWithNoTests --detectOpenHandles --forceExit"
  },
  "jest": {
    "moduleFileExtensions": [
      "js",
      "ts"
    ],
    "transform": {
      "^.+\\.ts$": [
        "ts-jest",
        {
          "tsconfig": "tsconfig.json"
        }
      ]
    },
    "testMatch": [
      "**/*.test.ts"
    ],
    "setupFilesAfterEnv": [
      "jest-expect-message"
    ]
  },
  "dependencies": {
    "iconv-lite": "0.6.3",
    "jsonc-parser": "3.3.1",
    "yauzl": "3.2.0"
  }
}<|MERGE_RESOLUTION|>--- conflicted
+++ resolved
@@ -8,15 +8,9 @@
   },
   "devDependencies": {
     "@book000/eslint-config": "1.9.24",
-<<<<<<< HEAD
-    "@book000/node-utils": "1.18.60",
+    "@book000/node-utils": "1.18.61",
     "@jest/globals": "30.0.4",
     "@types/jest": "30.0.0",
-=======
-    "@book000/node-utils": "1.18.61",
-    "@jest/globals": "29.7.0",
-    "@types/jest": "29.5.14",
->>>>>>> 16bb28e4
     "@types/node": "22.15.15",
     "@types/yauzl": "2.10.3",
     "axios": "1.10.0",
